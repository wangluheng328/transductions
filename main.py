# seq2seq.py
# Main file for seq2seq model. Adapted from Tom McCoy's repository.

import os
import argparse

from torchtext.data import Field, TabularDataset, BucketIterator, RawField

<<<<<<< HEAD
from models import EncoderRNN, DecoderRNN #, TreeDecoderRNN, TreeEncoderRNN
from metrics import SentenceLevelAccuracy, TokenLevelAccuracy, SpecTokenAccuracy, AverageMetric
=======
from models import EncoderRNN, DecoderRNN, GRUTridentDecoder #, TreeDecoderRNN, TreeEncoderRNN
>>>>>>> 569fea4e
import training
import RPNTask
import seq2seq

import time

import numpy as np
import torch
import torch.nn as nn
from torch import optim
import cox.store
from cox.store import Store
from tqdm import tqdm
from tree_loaders import TreeField, TreeSequenceField
from typing import Dict

import test
from typing import List
import pickle

# these are as good as constants
LOGS_TABLE = "logs"
META_TABLE = "metadata"
CKPT_NAME_LATEST = "latest_ckpt.pt"
CKPT_NAME_BEST = "best_ckpt.pt"

def get_iterators(args: Dict, source, trans, target):
	"""
	Constructs train-val-test splits from the task.{train, val, test} files.

	@param args: dictionary of arguments and their values
	@returns: a tuple of BucketIterators in (train, val, test) form.
	"""

	device = torch.device('cuda' if torch.cuda.is_available() else 'cpu')

	task_train = args.task + '.train'
	task_val = args.task + '.val'
	task_test = args.task + '.test'

	trn_data, val_data, test_data = TabularDataset.splits(
		path = 'data',
		train = task_train,
		validation = task_val,
		test = task_test,
		format = 'tsv',
		skip_header = True,
		fields = [('source', source), ('annotation', trans), ('target', target)]
	)

	train, val, test = BucketIterator.splits(
		(trn_data, val_data, test_data), 
		batch_size = 5, 
		device = device, 
		sort_key = lambda x: len(x.target), 
		sort_within_batch = True, 
		repeat = False
	)

	source.build_vocab(trn_data, val_data, test_data)
	target.build_vocab(trn_data, val_data, test_data)

	return (train, val, test)


def train_model(args: Dict):

	# Create directories where model and logs will be saved.
	# Directory structure is as follows:
	#
	# models/
	#   task-month-day-year-N/
	#     model.pt
	# 
	# logs/
	#   task-month-day-year-N/
	#     <some random hash>/
	#       COX DATA HERE?
	# 
	# where `N` is incremented automatically to ensure a unique path

	exp_name = args.task
	exp_time = time.strftime('%d-%m-%y', time.gmtime())
	exp_count = 0
		
	logging_meters = dict()
	if args.sentacc: logging_meters['sentence-level-accuracy'] = SentenceLevelAccuracy()
	if args.tokenacc: logging_meters['token-level-accuracy'] = TokenLevelAccuracy()
	if args.tokens is not None:
		for token in args.tokens.split('_'):
			logging_meters['{0}-accuracy'.format(token)] = SpecTokenAccuracy(token)
	logging_meters['loss'] = AverageMetric()

	while True:
		exp_path = '{0}-{1}-{2}'.format(exp_name, exp_time, exp_count)
		if os.path.isdir(os.path.join(args.outdir, exp_path)):
			exp_count += 1
		else:
			os.mkdir(os.path.join(args.outdir, exp_path))
			os.mkdir(os.path.join('models', exp_path))
			break

	logging_dir = os.path.join(args.outdir, exp_path)
	model_dir = os.path.join('models', exp_path)

	# We need to save not only the model parameters, but also enough information
	# about the models structure that we can initialize a model compatable with
	# the saved parameters before loading the state dictionary. We'll write out
	# the relevant arguments to the file `model.structure` in `model_dir`.

	with open(os.path.join(model_dir, 'arguments.txt'), 'w') as f:
		for key, value in vars(args).items():
			f.write('{0}: {1}\n'.format(key, value))

	store, logging_meters = setup_store(args, logging_dir)

	# Device specification
	device = torch.device('cuda' if torch.cuda.is_available() else 'cpu')
	
	if args.input_format == 'trees':
		SRC_TREE = TreeField(collapse_unary=True)
		SRC = TreeSequenceField(SRC_TREE)
		TRANS = RawField()
		TRG_TREE = TreeField(collapse_unary=True)
		TRG = TreeSequenceField(TRG_TREE, inner_order="pre", inner_symbol="NULL", is_target=True)
		datafields = [(("source_tree", "source"), (SRC_TREE, SRC)), 
			("annotation", TRANS), 
			(("target_tree", "target"), (TRG_TREE, TRG))]
	else:
		SRC = Field(lower=True, eos_token="<eos>") # Source vocab
		TRG = Field(lower=True, eos_token="<eos>") # Target vocab
		TRANS = SRC if args.vocab == "SRC" else TRG
		datafields = [("source", SRC), ("annotation", TRANS), ("target", TRG)]

	train_iter, val_iter, test_iter = get_iterators(args, SRC, TRANS, TRG)

	print(os.path.join(model_dir, 'SRC.vocab'))
	pickle.dump(SRC, open(os.path.join(model_dir, 'SRC.vocab'), 'wb') )
	pickle.dump(TRG, open(os.path.join(model_dir, 'TRG.vocab'), 'wb') )

	encoder = EncoderRNN(hidden_size=args.hidden_size, vocab = SRC.vocab, recurrent_unit=args.encoder, num_layers=args.layers, dropout=args.dropout)
	encoder.to(device)
	tree_decoder_names = ['Tree']
	if args.decoder not in tree_decoder_names:
		dec = DecoderRNN(hidden_size=args.hidden_size, vocab=TRG.vocab, encoder_vocab=SRC.vocab, recurrent_unit=args.decoder, num_layers=args.layers, max_length=args.max_length, attention_type=args.attention, dropout=args.dropout)
<<<<<<< HEAD
		dec.to(device)
=======
		dec.to(available_device)	# TODO: isn't this line redundant?
>>>>>>> 569fea4e
		model = seq2seq.Seq2Seq(encoder, dec, ["source"], ["middle0", "annotation", "middle1", "source"], decoder_train_field_names=["middle0", "annotation", "middle1", "source", "target"])
		model.to(device)
	else:
		#dec = TridentDecoder(arity=3, vocab_size=len(TRG.vocab), hidden_size=args.hidden_size, max_depth=5)
		dec = GRUTridentDecoder(arity=3, vocab=TRG.vocab, hidden_size=args.hidden_size, all_annotations=["POLISH", "RPN"], max_depth=5)
		model = seq2seq.Seq2Seq(encoder, dec, ["source"], ["middle0", "annotation"], decoder_train_field_names=["middle0", "annotation", "target_tree"])
		model.to(available_device)

	training.train(model, train_iter, val_iter, logging_meters, store, args,
		save_dir = model_dir, ignore_index=TRG.vocab.stoi['<pad>'])

def test_model(args: Dict):

	logging_dir = os.path.join('logs', args.model)
	exp_dir = os.listdir(logging_dir)[0]
	metadata = Store(logging_dir, exp_dir)['metadata'].df

	# Pull out relevant parameters
	hidden_size = int(metadata['hidden_size'][0])
	layers = int(metadata['layers'][0])
	max_length = int(metadata['max_length'][0])
	dropout = float(metadata['dropout'][0])
	encoder = str(metadata['encoder'][0])
	decoder = str(metadata['decoder'][0])
	attention = str(metadata['attention'][0])
	if attention == 'gANOLg==\n':
		attention = None
<<<<<<< HEAD
	vocab = str(metadata['vocab'][0])
	trainedtask = str(metadata['task'][0])
=======
	vocab = str(structure['vocab'])
	trainedtask = str(structure['task'])
	input_format = str(structure['input_format'])
>>>>>>> 569fea4e

	# Device specification
	device = torch.device('cuda' if torch.cuda.is_available() else 'cpu')

<<<<<<< HEAD
	# Create datasets and vocabulary
	SRC = pickle.load(open(os.path.join('models', args.model, 'SRC.vocab'), 'rb'))
	TRG = pickle.load(open(os.path.join('models', args.model, 'TRG.vocab'), 'rb'))
	TRANS = SRC if vocab == "SRC" else TRG
	datafields = [("source", SRC), ("annotation", TRANS), ("target", TRG)]

	enc = EncoderRNN(hidden_size=hidden_size, vocab = SRC.vocab, 
		recurrent_unit=encoder, num_layers=layers, dropout=dropout)
	dec = DecoderRNN(hidden_size=hidden_size, vocab=TRG.vocab, 
		encoder_vocab=SRC.vocab, recurrent_unit=decoder, num_layers=layers, 
		max_length=max_length, attention_type=attention, dropout=dropout)

	enc.to(device)
	dec.to(device)

	model = seq2seq.Seq2Seq(enc, dec, ["source"], ["middle0", "annotation", 
		"middle1", "source"], decoder_train_field_names=["middle0", "annotation", 
		"middle1", "source", "target"])

	model.to(device)
=======
	if input_format == 'trees':
		SRC_TREE = TreeField(collapse_unary=True)
		SRC = TreeSequenceField(SRC_TREE)
		TRANS = RawField()
		TRG_TREE = TreeField(collapse_unary=True)
		TRG = TreeSequenceField(TRG_TREE, inner_order="pre", inner_symbol="NULL", is_target=True)
		datafields = [(("source_tree", "source"), (SRC_TREE, SRC)), 
			("annotation", TRANS), 
			(("target_tree", "target"), (TRG_TREE, TRG))]
	else:
		SRC = Field(lower=True, eos_token="<eos>") # Source vocab
		TRG = Field(lower=True, eos_token="<eos>") # Target vocab
		TRANS = SRC if vocab == "SRC" else TRG
		datafields = [("source", SRC), ("annotation", TRANS), ("target", TRG)]

	vocabsources = set()
	vocabsources.add(trainedtask + '.train')
	vocabsources.add(trainedtask + '.val')
	vocabsources.add(trainedtask + '.test')
	if args.task is not None:
		for task in args.task:
			vocabsources.add(task + '.test')

	datasets = []
	for v in vocabsources:
		d = TabularDataset(os.path.join('data', v), format = 'tsv', 
			skip_header = True, fields = datafields)
		datasets.append(datasets)

	SRC.build_vocab(*[TabularDataset(os.path.join('data', v), format = 'tsv', 
			skip_header = True, fields = datafields) for v in vocabsources])
	TRG.build_vocab(*[TabularDataset(os.path.join('data', v), format = 'tsv', 
			skip_header = True, fields = datafields) for v in vocabsources])

	enc = EncoderRNN(hidden_size=hidden_size, vocab = SRC.vocab, recurrent_unit=encoder, num_layers=layers, dropout=dropout)
	enc.to(available_device)
	tree_decoder_names = ['Tree']
	if decoder not in tree_decoder_names:
		dec = DecoderRNN(hidden_size=hidden_size, vocab=TRG.vocab, 
							encoder_vocab=SRC.vocab, recurrent_unit=decoder, num_layers=layers, 
							max_length=max_length, attention_type=attention, dropout=dropout)
		dec.to(available_device)	# TODO: isn't this line redundant?
		model = seq2seq.Seq2Seq(enc, dec, ["source"], ["middle0", "annotation", "middle1", "source"], decoder_train_field_names=["middle0", "annotation", "middle1", "source", "target"])
		model.to(available_device)
	else:
		dec = GRUTridentDecoder(arity=3, vocab=TRG.vocab, hidden_size=hidden_size, all_annotations=["POLISH", "RPN"], max_depth=5)
		model = seq2seq.Seq2Seq(enc, dec, ["source"], ["middle0", "annotation"], decoder_train_field_names=["middle0", "annotation", "target_tree"])
		model.to(available_device)
>>>>>>> 569fea4e

	model_path = os.path.join('models', args.model, 'checkpoint.pt')
	model.load_state_dict(torch.load(model_path))
	model.eval()

	if args.task is None:
		
		test.repl(model, name = args.model, datafields = datafields)
	
	else:
		
		iterators = {}

		for t in args.task:
			t_data = TabularDataset(os.path.join('data', t + '.test'), 
				format = 'tsv', skip_header = True, fields = datafields)
			iterator = BucketIterator(t_data, batch_size = 5, 
				device = device, sort_key = lambda x: len(x.target), 
				sort_within_batch = True, repeat = False)
			iterators[t] = iterator


		test.test(model, name = args.model, data = iterators)

def show_model_log(args: Dict):

	logging_dir = os.path.join('logs', args.model)
	exp_dir = os.listdir(logging_dir)[0]

	store = Store(logging_dir, exp_dir)
	metadata = store['metadata'].df
	logs = store['logs'].df

	print(metadata)
	print(logs)

def setup_store(args: Dict, logging_dir: str):

	store = cox.store.Store(logging_dir, args.expname)

	if args.expname is None:
		# store metadata
		args_dict = args.__dict__
		meta_schema = cox.store.schema_from_dict(args_dict)
		store.add_table(META_TABLE, meta_schema)
		store[META_TABLE].append_row(args_dict)

		logging_meters = dict()
		if args.sentacc: logging_meters['sentence-level-accuracy'] = SentenceLevelAccuracy()
		if args.tokenacc: logging_meters['token-level-accuracy'] = TokenLevelAccuracy()
		if args.tokens is not None:
			for token in args.tokens.split('-'):
				logging_meters['{0}-accuracy'.format(token)] = SpecTokenAccuracy(token)
		logging_meters['loss'] = AverageMetric()

		# TODO: support columns that aren't float
		logs_schema = {name: float for name, meter in logging_meters.items()}
		store.add_table(LOGS_TABLE, logs_schema)
	else:
		# TODO: check that the parameters match
		# TODO: load logging meters
		old_meta_schema = store[META_TABLE].schema
		old_args = dict(store[META_TABLE].df.loc[0, :])

	return store, logging_meters

def parse_arguments():
	"""
	Creates argument parsers for the main entry point.

	@return: A Namespace object containing the arguments passed to the 
		script, plus any default values for arguments which weren't set.
	"""

	parser = argparse.ArgumentParser()
	subparser = parser.add_subparsers()

	trn = subparser.add_parser('train')
	tst = subparser.add_parser('test')
	log = subparser.add_parser('log')

	trn.set_defaults(func = train_model)
	tst.set_defaults(func = test_model)
	log.set_defaults(func = show_model_log)

	trn.add_argument('-e', '--encoder', 
		help = 'type of encoder used', type = str, 
		choices = ['GRU', 'LSTM', 'SRN', 'Tree'], default = 'GRU')
	trn.add_argument('-d', '--decoder', 
		help = 'type of decoder used', type = str, 
		choices = ['GRU', 'LSTM', 'SRN', 'Tree'], default = 'GRU')
	trn.add_argument('-t', '--task', help = 'task model is trained to perform', 
		type = str, required = True)
	trn.add_argument('-a', '--attention', help = 'type of attention used', 
		choices = ['location', 'additive', 'multiplicative', 'dotproduct'], 
		type = str, default = None)
	trn.add_argument('-lr', '--learning-rate', help = 'learning rate', 
		type = float, default = 0.01)
	trn.add_argument('-hs', '--hidden-size', help = 'hidden size', type = int, 
		default = 256)
	trn.add_argument('-l', '--layers', 
		help='number of layers for encoder and decoder', type = int, default=1)
	trn.add_argument('--max-length', help='maximum length of decoded sequecnes', 
		type = int, default=30)
	trn.add_argument('-rs', '--random-seed', help='random seed', type = float, 
		default=None)
	trn.add_argument('-p', '--patience', 
		help = 'number of changes model has to improve loss by DELTA to avoid early stopping',
		type = int, default = 3)
	trn.add_argument('-dt', '--delta', 
		help = 'amount model needs to improve by to avoid early stopping', 
		type = float, default = 0.005)
	trn.add_argument('-v', '--vocab', 
		help = 'which vocabulary contains the transformation annotation', 
		type = str, choices = ['SRC', 'TRG'], default = 'TRG')
	trn.add_argument('-do', '--dropout', help = 'how much dropout to use', 
		type = float, default=0.0)
	trn.add_argument('-i', '--input-format', 
		help = 'input files could contain string representations of trees or just plain sequences', 
		type = str, choices = ['sequences', 'trees'], default = 'sequences')
	trn.add_argument('-ep', '--epochs', help = 'number of epochs to train for', 
		type = int, default = 40)
	trn.add_argument('-b', '--batch-size', help = 'batch size', type = int, 
		default = 5)
	trn.add_argument('-sa', '--sentacc', help = 'sentence accuracy', type = bool,
		default = True)
	trn.add_argument('-ta', '--tokenacc', help = 'token accuracy', type = bool, 
		default = True)
	trn.add_argument('-la', '--lenacc', help = 'length accuracy', type = bool, 
		default = True)
	trn.add_argument('-to', '--tokens', 
		help = 'list of tokens for logit-level-accuracy', type = str, 
		default = None)
	trn.add_argument('-exp', '--expname', help = 'experiment name', 
		type = str, default = None)
	trn.add_argument('-o', '--outdir', 
		help = 'directory in which to place cox store', type = str, 
		default = 'logs')

	tst.add_argument('-t', '--task', 
		help = 'tasks to test model on. If no tasks are provided, you will enter a REPL to test the provided model on custom inputs',
		type = str, nargs = '+', default = None)
	tst.add_argument('-m', '--model', help = 'name of model to test', type = str,
		required = True)

	log.add_argument('-m', '--model', help = 'name of model to show logs of', 
		type = str, required = True)
	log.add_argument('-exp', '--expname', help = 'experiment name', 
		type = str, default = None)

	return parser.parse_args()

if __name__ == '__main__':
	"""
	Parses the arguments passed on the command line. If `train`, we call
	the train_model() method; if `test`, we call the test_model() method.
	"""

	args = parse_arguments()
	args.func(args)<|MERGE_RESOLUTION|>--- conflicted
+++ resolved
@@ -6,12 +6,8 @@
 
 from torchtext.data import Field, TabularDataset, BucketIterator, RawField
 
-<<<<<<< HEAD
-from models import EncoderRNN, DecoderRNN #, TreeDecoderRNN, TreeEncoderRNN
+from models import EncoderRNN, DecoderRNN, GRUTridentDecoder #, TreeDecoderRNN, TreeEncoderRNN
 from metrics import SentenceLevelAccuracy, TokenLevelAccuracy, SpecTokenAccuracy, AverageMetric
-=======
-from models import EncoderRNN, DecoderRNN, GRUTridentDecoder #, TreeDecoderRNN, TreeEncoderRNN
->>>>>>> 569fea4e
 import training
 import RPNTask
 import seq2seq
@@ -38,7 +34,7 @@
 CKPT_NAME_LATEST = "latest_ckpt.pt"
 CKPT_NAME_BEST = "best_ckpt.pt"
 
-def get_iterators(args: Dict, source, trans, target):
+def get_iterators(args: Dict, source, target, datafields):
 	"""
 	Constructs train-val-test splits from the task.{train, val, test} files.
 
@@ -59,7 +55,7 @@
 		test = task_test,
 		format = 'tsv',
 		skip_header = True,
-		fields = [('source', source), ('annotation', trans), ('target', target)]
+		fields = datafields
 	)
 
 	train, val, test = BucketIterator.splits(
@@ -140,28 +136,31 @@
 		datafields = [(("source_tree", "source"), (SRC_TREE, SRC)), 
 			("annotation", TRANS), 
 			(("target_tree", "target"), (TRG_TREE, TRG))]
+		
+		print(os.path.join(model_dir, 'SRC.vocab'))
+		pickle.dump(SRC, open(os.path.join(model_dir, 'SRC.vocab'), 'wb') )
+		pickle.dump(TRG, open(os.path.join(model_dir, 'TRG.vocab'), 'wb') )
+		pickle.dump(SRC_TREE, open(os.path.join(model_dir, 'SRC_TREE.vocab'), 'wb') )
+		pickle.dump(TRG_TREE, open(os.path.join(model_dir, 'TRG_TREE.vocab'), 'wb') )
+	
 	else:
 		SRC = Field(lower=True, eos_token="<eos>") # Source vocab
 		TRG = Field(lower=True, eos_token="<eos>") # Target vocab
 		TRANS = SRC if args.vocab == "SRC" else TRG
 		datafields = [("source", SRC), ("annotation", TRANS), ("target", TRG)]
 
-	train_iter, val_iter, test_iter = get_iterators(args, SRC, TRANS, TRG)
-
-	print(os.path.join(model_dir, 'SRC.vocab'))
-	pickle.dump(SRC, open(os.path.join(model_dir, 'SRC.vocab'), 'wb') )
-	pickle.dump(TRG, open(os.path.join(model_dir, 'TRG.vocab'), 'wb') )
+		print(os.path.join(model_dir, 'SRC.vocab'))
+		pickle.dump(SRC, open(os.path.join(model_dir, 'SRC.vocab'), 'wb') )
+		pickle.dump(TRG, open(os.path.join(model_dir, 'TRG.vocab'), 'wb') )
+
+	train_iter, val_iter, test_iter = get_iterators(args, SRC, TRG, datafields)
 
 	encoder = EncoderRNN(hidden_size=args.hidden_size, vocab = SRC.vocab, recurrent_unit=args.encoder, num_layers=args.layers, dropout=args.dropout)
 	encoder.to(device)
 	tree_decoder_names = ['Tree']
 	if args.decoder not in tree_decoder_names:
 		dec = DecoderRNN(hidden_size=args.hidden_size, vocab=TRG.vocab, encoder_vocab=SRC.vocab, recurrent_unit=args.decoder, num_layers=args.layers, max_length=args.max_length, attention_type=args.attention, dropout=args.dropout)
-<<<<<<< HEAD
 		dec.to(device)
-=======
-		dec.to(available_device)	# TODO: isn't this line redundant?
->>>>>>> 569fea4e
 		model = seq2seq.Seq2Seq(encoder, dec, ["source"], ["middle0", "annotation", "middle1", "source"], decoder_train_field_names=["middle0", "annotation", "middle1", "source", "target"])
 		model.to(device)
 	else:
@@ -189,89 +188,57 @@
 	attention = str(metadata['attention'][0])
 	if attention == 'gANOLg==\n':
 		attention = None
-<<<<<<< HEAD
 	vocab = str(metadata['vocab'][0])
 	trainedtask = str(metadata['task'][0])
-=======
-	vocab = str(structure['vocab'])
-	trainedtask = str(structure['task'])
-	input_format = str(structure['input_format'])
->>>>>>> 569fea4e
+	input_format = str(metadata['input_format'][0])
 
 	# Device specification
 	device = torch.device('cuda' if torch.cuda.is_available() else 'cpu')
-
-<<<<<<< HEAD
-	# Create datasets and vocabulary
-	SRC = pickle.load(open(os.path.join('models', args.model, 'SRC.vocab'), 'rb'))
-	TRG = pickle.load(open(os.path.join('models', args.model, 'TRG.vocab'), 'rb'))
-	TRANS = SRC if vocab == "SRC" else TRG
-	datafields = [("source", SRC), ("annotation", TRANS), ("target", TRG)]
-
-	enc = EncoderRNN(hidden_size=hidden_size, vocab = SRC.vocab, 
-		recurrent_unit=encoder, num_layers=layers, dropout=dropout)
-	dec = DecoderRNN(hidden_size=hidden_size, vocab=TRG.vocab, 
-		encoder_vocab=SRC.vocab, recurrent_unit=decoder, num_layers=layers, 
-		max_length=max_length, attention_type=attention, dropout=dropout)
-
-	enc.to(device)
-	dec.to(device)
-
-	model = seq2seq.Seq2Seq(enc, dec, ["source"], ["middle0", "annotation", 
-		"middle1", "source"], decoder_train_field_names=["middle0", "annotation", 
-		"middle1", "source", "target"])
-
-	model.to(device)
-=======
+	
 	if input_format == 'trees':
 		SRC_TREE = TreeField(collapse_unary=True)
 		SRC = TreeSequenceField(SRC_TREE)
 		TRANS = RawField()
 		TRG_TREE = TreeField(collapse_unary=True)
 		TRG = TreeSequenceField(TRG_TREE, inner_order="pre", inner_symbol="NULL", is_target=True)
+		
+		SRC = pickle.load(open(os.path.join('models', args.model, 'SRC.vocab'), 'rb'))
+		TRG = pickle.load(open(os.path.join('models', args.model, 'TRG.vocab'), 'rb'))
+		SRC_TREE = pickle.load(open(os.path.join('models', args.model, 'SRC_TREE.vocab'), 'rb'))
+		TRG_TREE = pickle.load(open(os.path.join('models', args.model, 'TRG_TREE.vocab'), 'rb'))
+		TRANS = SRC if vocab == "SRC" else TRG
 		datafields = [(("source_tree", "source"), (SRC_TREE, SRC)), 
 			("annotation", TRANS), 
 			(("target_tree", "target"), (TRG_TREE, TRG))]
 	else:
-		SRC = Field(lower=True, eos_token="<eos>") # Source vocab
-		TRG = Field(lower=True, eos_token="<eos>") # Target vocab
+		# Create datasets and vocabulary
+		SRC = pickle.load(open(os.path.join('models', args.model, 'SRC.vocab'), 'rb'))
+		TRG = pickle.load(open(os.path.join('models', args.model, 'TRG.vocab'), 'rb'))
 		TRANS = SRC if vocab == "SRC" else TRG
 		datafields = [("source", SRC), ("annotation", TRANS), ("target", TRG)]
 
-	vocabsources = set()
-	vocabsources.add(trainedtask + '.train')
-	vocabsources.add(trainedtask + '.val')
-	vocabsources.add(trainedtask + '.test')
-	if args.task is not None:
-		for task in args.task:
-			vocabsources.add(task + '.test')
-
-	datasets = []
-	for v in vocabsources:
-		d = TabularDataset(os.path.join('data', v), format = 'tsv', 
-			skip_header = True, fields = datafields)
-		datasets.append(datasets)
-
-	SRC.build_vocab(*[TabularDataset(os.path.join('data', v), format = 'tsv', 
-			skip_header = True, fields = datafields) for v in vocabsources])
-	TRG.build_vocab(*[TabularDataset(os.path.join('data', v), format = 'tsv', 
-			skip_header = True, fields = datafields) for v in vocabsources])
-
-	enc = EncoderRNN(hidden_size=hidden_size, vocab = SRC.vocab, recurrent_unit=encoder, num_layers=layers, dropout=dropout)
-	enc.to(available_device)
+	
+	enc = EncoderRNN(hidden_size=hidden_size, vocab = SRC.vocab, 
+		recurrent_unit=encoder, num_layers=layers, dropout=dropout)
+	enc.to(device)
 	tree_decoder_names = ['Tree']
 	if decoder not in tree_decoder_names:
 		dec = DecoderRNN(hidden_size=hidden_size, vocab=TRG.vocab, 
-							encoder_vocab=SRC.vocab, recurrent_unit=decoder, num_layers=layers, 
-							max_length=max_length, attention_type=attention, dropout=dropout)
-		dec.to(available_device)	# TODO: isn't this line redundant?
-		model = seq2seq.Seq2Seq(enc, dec, ["source"], ["middle0", "annotation", "middle1", "source"], decoder_train_field_names=["middle0", "annotation", "middle1", "source", "target"])
-		model.to(available_device)
-	else:
+			encoder_vocab=SRC.vocab, recurrent_unit=decoder, num_layers=layers, 
+			max_length=max_length, attention_type=attention, dropout=dropout)
+
+		dec.to(device)
+
+		model = seq2seq.Seq2Seq(enc, dec, ["source"], ["middle0", "annotation", 
+			"middle1", "source"], decoder_train_field_names=["middle0", "annotation", 
+			"middle1", "source", "target"])
+	else:
+		# TODO: replace max depth with max length -- to find depth just take log_3 max length
 		dec = GRUTridentDecoder(arity=3, vocab=TRG.vocab, hidden_size=hidden_size, all_annotations=["POLISH", "RPN"], max_depth=5)
 		model = seq2seq.Seq2Seq(enc, dec, ["source"], ["middle0", "annotation"], decoder_train_field_names=["middle0", "annotation", "target_tree"])
-		model.to(available_device)
->>>>>>> 569fea4e
+
+	model.to(device)
+	
 
 	model_path = os.path.join('models', args.model, 'checkpoint.pt')
 	model.load_state_dict(torch.load(model_path))
