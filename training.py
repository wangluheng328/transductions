--- conflicted
+++ resolved
@@ -175,11 +175,7 @@
 				# exit()
 				
 				# if target.size()[0] == logits.size()[0]:
-<<<<<<< HEAD
-				# 	print(True)
-=======
 					# print(True)
->>>>>>> 7cd3c5a5
 					# print("TARGET", target.size())
 					# print("LOGITS:", logits.size())
 					# print("LOGITS:", logits.size()[0])
@@ -195,11 +191,7 @@
 					if name == 'loss':
 						meter.update(batch_loss)
 					else:
-<<<<<<< HEAD
 						meter.process_batch(predictions, new_target)
-=======
-						meter.process_batch(predictions, target, logits.size()[0])
->>>>>>> 7cd3c5a5
 			# print(logits.size()[0], target.size()[0])
 			for name, meter in logging_meters.items():
 				stats_dict[name] = meter.result()
